# Copyright (c) 2019, NVIDIA CORPORATION. All rights reserved.
#
# Licensed under the Apache License, Version 2.0 (the "License");
# you may not use this file except in compliance with the License.
# You may obtain a copy of the License at
#
#           http://www.apache.org/licenses/LICENSE-2.0
#
# Unless required by applicable law or agreed to in writing, software
# distributed under the License is distributed on an "AS IS" BASIS,
# WITHOUT WARRANTIES OR CONDITIONS OF ANY KIND, either express or implied.
# See the License for the specific language governing permissions and
# limitations under the License.

import argparse
import itertools
import os
import time
import toml
import torch
import apex
from apex import amp
import random
import numpy as np
import math
from dataset import AudioToTextDataLayer
from helpers import monitor_asr_train_progress, process_evaluation_batch, process_evaluation_epoch, Optimization, add_blank_label, AmpOptimizations, model_multi_gpu, print_dict, print_once
from model_rnnt import AudioPreprocessing, RNNT
from decoders import RNNTGreedyDecoder
from loss import RNNTLoss
from optimizers import Novograd, AdamW


def lr_policy(initial_lr, step, N):
    """
    learning rate decay
    Args:
        initial_lr: base learning rate
        step: current iteration number
        N: total number of iterations over which learning rate is decayed
    """
    min_lr = 0.00001
    res = initial_lr * ((N - step) / N) ** 2
    return max(res, min_lr)

def save(model, optimizer, epoch, output_dir):
    """
    Saves model checkpoint
    Args:
        model: model
        optimizer: optimizer
        epoch: epoch of model training
        output_dir: path to save model checkpoint
    """
    class_name = model.__class__.__name__
    unix_time = time.time()
    file_name = "{0}_{1}-epoch-{2}.pt".format(class_name, unix_time, epoch)
    print_once("Saving module {0} in {1}".format(class_name, os.path.join(output_dir, file_name)))
    if (not torch.distributed.is_initialized() or (torch.distributed.is_initialized() and torch.distributed.get_rank() == 0)):
        model_to_save = model.module if hasattr(model, 'module') else model  # Only save the model it-self
        save_checkpoint={
                        'epoch': epoch,
                        'state_dict': model_to_save.state_dict(),
                        'optimizer': optimizer.state_dict()
                        }

        torch.save(save_checkpoint, os.path.join(output_dir, file_name))
    print_once('Saved.')




def train(
        data_layer,
        data_layer_eval,
        model,
        loss_fn,
        greedy_decoder,
        optimizer,
        optim_level,
        labels,
        multi_gpu,
        args,
        fn_lr_policy=None):
    """Trains model
    Args:
        data_layer: training data layer
        data_layer_eval: evaluation data layer
        model: model ( encapsulates data processing, encoder, decoder)
        loss_fn: loss function
        greedy_decoder: greedy ctc decoder
        optimizer: optimizer
        optim_level: AMP optimization level
        labels: list of output labels
        multi_gpu: true if multi gpu training
        args: script input argument list
        fn_lr_policy: learning rate adjustment function
    """
    def eval():
        """Evaluates model on evaluation dataset
        """
        with torch.no_grad():
            _global_var_dict = {
                'EvalLoss': [],
                'predictions': [],
                'transcripts': [],
            }
            eval_dataloader = data_layer_eval.data_iterator
            for data in eval_dataloader:
                tensors = []
                for d in data:
                    if isinstance(d, torch.Tensor):
                        tensors.append(d.cuda())
                    else:
                        tensors.append(d)
                t_audio_signal_e, t_a_sig_length_e, t_transcript_e, t_transcript_len_e = tensors

                model.eval()
                t_log_probs_e, (x_len, y_len) = model(
                    ((t_audio_signal_e, t_transcript_e), (t_a_sig_length_e, t_transcript_len_e)),
                )
                t_loss_e = loss_fn(
                    (t_log_probs_e, x_len), (t_transcript_e, y_len)
                )
                del t_log_probs_e

                t_predictions_e = greedy_decoder.decode(t_audio_signal_e, t_a_sig_length_e)

                values_dict = dict(
                    loss=[t_loss_e],
                    predictions=[t_predictions_e],
                    transcript=[t_transcript_e],
                    transcript_length=[t_transcript_len_e]
                )
                process_evaluation_batch(values_dict, _global_var_dict, labels=labels)

            # final aggregation across all workers and minibatches) and logging of results
            wer, eloss = process_evaluation_epoch(_global_var_dict)

            print_once("==========>>>>>>Evaluation Loss: {0}\n".format(eloss))
            print_once("==========>>>>>>Evaluation WER: {0}\n".format(wer))

    print_once("Starting .....")
    start_time = time.time()

    train_dataloader = data_layer.data_iterator
    epoch = args.start_epoch
    step = epoch * args.step_per_epoch

    while True:
        if multi_gpu:
            data_layer.sampler.set_epoch(epoch)
        print_once("Starting epoch {0}, step {1}".format(epoch, step))
        last_epoch_start = time.time()
        batch_counter = 0
        average_loss = 0
        for data in train_dataloader:
            tensors = []
            for d in data:
                if isinstance(d, torch.Tensor):
                    tensors.append(d.cuda())
                else:
                    tensors.append(d)

            if batch_counter == 0:

                if fn_lr_policy is not None:
                    adjusted_lr = fn_lr_policy(step)
                    for param_group in optimizer.param_groups:
                            param_group['lr'] = adjusted_lr
                optimizer.zero_grad()
                last_iter_start = time.time()

            t_audio_signal_t, t_a_sig_length_t, t_transcript_t, t_transcript_len_t = tensors
            model.train()
            
            t_log_probs_t, (x_len, y_len) = model(
                ((t_audio_signal_t, t_transcript_t), (t_a_sig_length_t, t_transcript_len_t)),
            )

            t_loss_t = loss_fn(
                (t_log_probs_t, x_len), (t_transcript_t, y_len)
            )
            del t_log_probs_t
            if args.gradient_accumulation_steps > 1:
                t_loss_t = t_loss_t / args.gradient_accumulation_steps

            if optim_level in AmpOptimizations:
                with amp.scale_loss(t_loss_t, optimizer) as scaled_loss:
                    scaled_loss.backward()
            else:
                t_loss_t.backward()
            batch_counter += 1
            average_loss += t_loss_t.item()

            if batch_counter % args.gradient_accumulation_steps == 0:
                optimizer.step()

                if step % args.train_frequency == 0:
                    t_predictions_t = greedy_decoder.decode(t_audio_signal_t, t_a_sig_length_t)

                    e_tensors = [t_predictions_t, t_transcript_t, t_transcript_len_t]
                    train_wer = monitor_asr_train_progress(e_tensors, labels=labels)
                    print_once("Loss@Step: {0}  ::::::: {1}".format(step, str(average_loss)))
                    print_once("Step time: {0} seconds".format(time.time() - last_iter_start))

                if step > 0 and step % args.eval_frequency == 0:
                    print_once("Doing Evaluation ....................... ......  ... .. . .")
                    eval()
                step += 1
                batch_counter = 0
                average_loss = 0
                if args.num_steps is not None and step >= args.num_steps:
                    break

        if args.num_steps is not None and step >= args.num_steps:
            break
        print_once("Finished epoch {0} in {1}".format(epoch, time.time() - last_epoch_start))
        epoch += 1
        if epoch % args.save_frequency == 0 and epoch > 0:
            save(model, optimizer, epoch, output_dir=args.output_dir)
        if args.num_steps is None and epoch >= args.num_epochs:
            break
    print_once("Done in {0}".format(time.time() - start_time))
    print_once("Final Evaluation ....................... ......  ... .. . .")
    eval()
    save(model, optimizer, epoch, output_dir=args.output_dir)

def main(args):
    random.seed(args.seed)
    np.random.seed(args.seed)
    torch.manual_seed(args.seed)
    assert(torch.cuda.is_available())
    torch.backends.cudnn.benchmark = args.cudnn

    args.local_rank = int(os.environ.get('LOCAL_RANK', args.local_rank))
    # set up distributed training
    if args.local_rank is not None:
        torch.cuda.set_device(args.local_rank)
        torch.distributed.init_process_group(backend='nccl', init_method='env://')

    multi_gpu = torch.distributed.is_initialized()
    if multi_gpu:
        print_once("DISTRIBUTED TRAINING with {} gpus".format(torch.distributed.get_world_size()))

    # define amp optimiation level
    if args.fp16:
        optim_level = Optimization.mxprO1
    else:
        optim_level = Optimization.mxprO0

    model_definition = toml.load(args.model_toml)
    dataset_vocab = model_definition['labels']['labels']
    ctc_vocab = add_blank_label(dataset_vocab)

    train_manifest = args.train_manifest
    val_manifest = args.val_manifest
    featurizer_config = model_definition['input']
    featurizer_config_eval = model_definition['input_eval']
    featurizer_config["optimization_level"] = optim_level
    featurizer_config_eval["optimization_level"] = optim_level

    sampler_type = featurizer_config.get("sampler", 'default')
    perturb_config = model_definition.get('perturb', None)
    if args.pad_to_max:
        assert(args.max_duration > 0)
        featurizer_config['max_duration'] = args.max_duration
        featurizer_config_eval['max_duration'] = args.max_duration
        featurizer_config['pad_to'] = "max"
        featurizer_config_eval['pad_to'] = "max"
    print_once('model_config')
    print_dict(model_definition)

    if args.gradient_accumulation_steps < 1:
        raise ValueError('Invalid gradient accumulation steps parameter {}'.format(args.gradient_accumulation_steps))
    if args.batch_size % args.gradient_accumulation_steps != 0:
        raise ValueError('gradient accumulation step {} is not divisible by batch size {}'.format(args.gradient_accumulation_steps, args.batch_size))


    data_layer = AudioToTextDataLayer(
                                    dataset_dir=args.dataset_dir,
                                    featurizer_config=featurizer_config,
                                    perturb_config=perturb_config,
                                    manifest_filepath=train_manifest,
                                    labels=dataset_vocab,
                                    batch_size=args.batch_size // args.gradient_accumulation_steps,
                                    multi_gpu=multi_gpu,
                                    pad_to_max=args.pad_to_max,
                                    sampler=sampler_type)

    data_layer_eval = AudioToTextDataLayer(
                                    dataset_dir=args.dataset_dir,
                                    featurizer_config=featurizer_config_eval,
                                    manifest_filepath=val_manifest,
                                    labels=dataset_vocab,
                                    batch_size=args.batch_size,
                                    multi_gpu=multi_gpu,
                                    pad_to_max=args.pad_to_max
                                    )

    model = RNNT(
        feature_config=featurizer_config,
        rnnt=model_definition['rnnt'],
        num_classes=len(ctc_vocab)
    )

    if args.ckpt is not None:
        print_once("loading model from {}".format(args.ckpt))
        checkpoint = torch.load(args.ckpt, map_location="cpu")
        model.load_state_dict(checkpoint['state_dict'], strict=True)
        args.start_epoch = checkpoint['epoch']
    else:
        args.start_epoch = 0

    loss_fn = RNNTLoss(blank=len(ctc_vocab) - 1)

    N = len(data_layer)
    if sampler_type == 'default':
        args.step_per_epoch = math.ceil(N / (args.batch_size * (1 if not torch.distributed.is_initialized() else torch.distributed.get_world_size())))
    elif sampler_type == 'bucket':
        args.step_per_epoch = int(len(data_layer.sampler) / args.batch_size )

    print_once('-----------------')
    print_once('Have {0} examples to train on.'.format(N))
    print_once('Have {0} steps / (gpu * epoch).'.format(args.step_per_epoch))
    print_once('-----------------')

    fn_lr_policy = lambda s: lr_policy(args.lr, s, args.num_epochs * args.step_per_epoch)


    model.cuda()


    if args.optimizer_kind == "novograd":
        optimizer = Novograd(model.parameters(),
                        lr=args.lr,
                        weight_decay=args.weight_decay)
    elif args.optimizer_kind == "adam":
        optimizer = AdamW(model.parameters(),
                        lr=args.lr,
                        weight_decay=args.weight_decay)
    else:
        raise ValueError("invalid optimizer choice: {}".format(args.optimizer_kind))

    if optim_level in AmpOptimizations:
        model, optimizer = amp.initialize(
            min_loss_scale=0.125,
            models=model,
            optimizers=optimizer,
            opt_level=AmpOptimizations[optim_level]
        )

    if args.ckpt is not None:
        optimizer.load_state_dict(checkpoint['optimizer'])

    model = model_multi_gpu(model, multi_gpu)
    print(model)
<<<<<<< HEAD
    greedy_decoder = RNNTGreedyDecoder(len(ctc_vocab), model.module if multi_gpu else model)
=======
    print("# parameters: ", sum(p.numel() for p in model.parameters()))
    greedy_decoder = RNNTGreedyDecoder(len(ctc_vocab) - 1, model)
>>>>>>> 7560cbd8
    train(
        data_layer=data_layer,
        data_layer_eval=data_layer_eval,
        model=model,
        loss_fn=loss_fn,
        greedy_decoder=greedy_decoder,
        optimizer=optimizer,
        labels=ctc_vocab,
        optim_level=optim_level,
        multi_gpu=multi_gpu,
        fn_lr_policy=fn_lr_policy if args.lr_decay else None,
        args=args)

def parse_args():
    parser = argparse.ArgumentParser(description='RNNT Training Reference')
    parser.add_argument("--local_rank", default=None, type=int)
    parser.add_argument("--batch_size", default=16, type=int, help='data batch size')
    parser.add_argument("--num_epochs", default=10, type=int, help='number of training epochs. if number of steps if specified will overwrite this')
    parser.add_argument("--num_steps", default=None, type=int, help='if specified overwrites num_epochs and will only train for this number of iterations')
    parser.add_argument("--save_freq", dest="save_frequency", default=300, type=int, help='number of epochs until saving checkpoint. will save at the end of training too.')
    parser.add_argument("--eval_freq", dest="eval_frequency", default=200, type=int, help='number of iterations until doing evaluation on full dataset')
    parser.add_argument("--train_freq", dest="train_frequency", default=25, type=int, help='number of iterations until printing training statistics on the past iteration')
    parser.add_argument("--lr", default=1e-3, type=float, help='learning rate')
    parser.add_argument("--weight_decay", default=1e-3, type=float, help='weight decay rate')
    parser.add_argument("--train_manifest", type=str, required=True, help='relative path given dataset folder of training manifest file')
    parser.add_argument("--model_toml", type=str, required=True, help='relative path given dataset folder of model configuration file')
    parser.add_argument("--val_manifest", type=str, required=True, help='relative path given dataset folder of evaluation manifest file')
    parser.add_argument("--max_duration", type=float, help='maximum duration of audio samples for training and evaluation')
    parser.add_argument("--pad_to_max", action="store_true", default=False, help="pad sequence to max_duration")
    parser.add_argument("--gradient_accumulation_steps", default=1, type=int, help='number of accumulation steps')
    parser.add_argument("--optimizer", dest="optimizer_kind", default="novograd", type=str, help='optimizer')
    parser.add_argument("--dataset_dir", dest="dataset_dir", required=True, type=str, help='root dir of dataset')
    parser.add_argument("--lr_decay", action="store_true", default=False, help='use learning rate decay')
    parser.add_argument("--cudnn", action="store_true", default=False, help="enable cudnn benchmark")
    parser.add_argument("--fp16", action="store_true", default=False, help="use mixed precision training")
    parser.add_argument("--output_dir", type=str, required=True, help='saves results in this directory')
    parser.add_argument("--ckpt", default=None, type=str, help="if specified continues training from given checkpoint. Otherwise starts from beginning")
    parser.add_argument("--seed", default=42, type=int, help='seed')
    args=parser.parse_args()
    return args


if __name__=="__main__":
    args = parse_args()
    print_dict(vars(args))
    main(args)<|MERGE_RESOLUTION|>--- conflicted
+++ resolved
@@ -355,12 +355,8 @@
 
     model = model_multi_gpu(model, multi_gpu)
     print(model)
-<<<<<<< HEAD
-    greedy_decoder = RNNTGreedyDecoder(len(ctc_vocab), model.module if multi_gpu else model)
-=======
     print("# parameters: ", sum(p.numel() for p in model.parameters()))
-    greedy_decoder = RNNTGreedyDecoder(len(ctc_vocab) - 1, model)
->>>>>>> 7560cbd8
+    greedy_decoder = RNNTGreedyDecoder(len(ctc_vocab) - 1, model.module if multi_gpu else model)
     train(
         data_layer=data_layer,
         data_layer_eval=data_layer_eval,
